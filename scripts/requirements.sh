<<<<<<< HEAD
python3 -m pip install --pre torch torchvision torchaudio --index-url https://download.pytorch.org/whl/nightly/cu118 --no-cache-dir
=======
python3 -m pip install torch torchvision --index-url https://download.pytorch.org/whl/cu118
python3 -m pip install matplotlib --no-cache-dir
>>>>>>> bc7f4b37
python3 -m pip install transformers --no-cache-dir
python3 -m pip install einops --no-cache-dir
<<<<<<< HEAD
python3 -m pip install timm --no-cache-dir
python3 -m pip install matplotlib --no-cache-dir
python3 -m pip install seaborn --no-cache-dir
python3 -m pip install pandas --no-cache-dir
python3 -m pip install wandb --no-cache-dir
python3 -m pip install notebook --no-cache-dir
=======
python3 -m pip install wandb --no-cache-dir
python3 -m pip install wilds
python3 -m pip install torch-scatter -f https://data.pyg.org/whl/torch-2.0.0+cu118.html --no-cache-dir
>>>>>>> bc7f4b37
<|MERGE_RESOLUTION|>--- conflicted
+++ resolved
@@ -1,20 +1,11 @@
-<<<<<<< HEAD
-python3 -m pip install --pre torch torchvision torchaudio --index-url https://download.pytorch.org/whl/nightly/cu118 --no-cache-dir
-=======
-python3 -m pip install torch torchvision --index-url https://download.pytorch.org/whl/cu118
-python3 -m pip install matplotlib --no-cache-dir
->>>>>>> bc7f4b37
+python3 -m pip install torch torchvision --index-url https://download.pytorch.org/whl/cu118 --no-cache-dir
+python3 -m pip install torch-scatter -f https://data.pyg.org/whl/torch-2.0.0+cu118.html --no-cache-dir
 python3 -m pip install transformers --no-cache-dir
 python3 -m pip install einops --no-cache-dir
-<<<<<<< HEAD
 python3 -m pip install timm --no-cache-dir
+python3 -m pip install wilds
 python3 -m pip install matplotlib --no-cache-dir
 python3 -m pip install seaborn --no-cache-dir
 python3 -m pip install pandas --no-cache-dir
 python3 -m pip install wandb --no-cache-dir
-python3 -m pip install notebook --no-cache-dir
-=======
-python3 -m pip install wandb --no-cache-dir
-python3 -m pip install wilds
-python3 -m pip install torch-scatter -f https://data.pyg.org/whl/torch-2.0.0+cu118.html --no-cache-dir
->>>>>>> bc7f4b37
+python3 -m pip install notebook --no-cache-dir